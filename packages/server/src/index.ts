import express, { NextFunction, Request, Response } from 'express'
import multer from 'multer'
import path from 'path'
import cors from 'cors'
import http from 'http'
import * as fs from 'fs'
import basicAuth from 'express-basic-auth'
import { Server } from 'socket.io'
import logger from './utils/logger'
import { expressRequestLogger } from './utils/logger'
import { v4 as uuidv4 } from 'uuid'
import OpenAI from 'openai'
import { Between, IsNull, FindOptionsWhere } from 'typeorm'
import {
    IChatFlow,
    IncomingInput,
    IReactFlowNode,
    IReactFlowObject,
    INodeData,
    ICredentialReturnResponse,
    chatType,
    IChatMessage,
    IDepthQueue,
    INodeDirectedGraph
} from './Interface'
import {
    getNodeModulesPackagePath,
    getStartingNodes,
    buildLangchain,
    getEndingNodes,
    constructGraphs,
    resolveVariables,
    isStartNodeDependOnInput,
    mapMimeTypeToInputField,
    findAvailableConfigs,
    isSameOverrideConfig,
    isFlowValidForStream,
    databaseEntities,
    transformToCredentialEntity,
    decryptCredentialData,
    replaceInputsWithConfig,
    getEncryptionKey,
<<<<<<< HEAD
    replaceMemorySessionId,
    getUserHome,
    replaceChatHistory,
    clearSessionMemory
=======
    getMemorySessionId,
    getUserHome,
    getSessionChatHistory,
    getAllConnectedNodes,
    clearSessionMemory,
    findMemoryNode,
    getTelemetryFlowObj,
    getAppVersion
>>>>>>> 764efccc
} from './utils'
import { cloneDeep, omit, uniqWith, isEqual } from 'lodash'
import { getDataSource } from './DataSource'
import { NodesPool } from './NodesPool'
import { ChatFlow } from './database/entities/ChatFlow'
import { ChatMessage } from './database/entities/ChatMessage'
import { Credential } from './database/entities/Credential'
import { Tool } from './database/entities/Tool'
import { Assistant } from './database/entities/Assistant'
import { ChatflowPool } from './ChatflowPool'
import { CachePool } from './CachePool'
import { ICommonObject, IMessage, INodeOptionsValue, handleEscapeCharacters } from 'flowise-components'
import { createRateLimiter, getRateLimiter, initializeRateLimiter } from './utils/rateLimit'
import { addAPIKey, compareKeys, deleteAPIKey, getApiKey, getAPIKeys, updateAPIKey } from './utils/apiKey'
import { sanitizeMiddleware } from './utils/XSS'
import axios from 'axios'
import { Client } from 'langchainhub'
import { parsePrompt } from './utils/hub'
import { Telemetry } from './utils/telemetry'
import { Variable } from './database/entities/Variable'

export class App {
    app: express.Application
    nodesPool: NodesPool
    chatflowPool: ChatflowPool
    cachePool: CachePool
    telemetry: Telemetry
    AppDataSource = getDataSource()

    constructor() {
        this.app = express()
    }

    async initDatabase() {
        // Initialize database
        this.AppDataSource.initialize()
            .then(async () => {
                logger.info('📦 [server]: Data Source has been initialized!')

                // Run Migrations Scripts
                await this.AppDataSource.runMigrations({ transaction: 'each' })

                // Initialize nodes pool
                this.nodesPool = new NodesPool()
                await this.nodesPool.initialize()

                // Initialize chatflow pool
                this.chatflowPool = new ChatflowPool()

                // Initialize API keys
                await getAPIKeys()

                // Initialize encryption key
                await getEncryptionKey()

                // Initialize Rate Limit
                const AllChatFlow: IChatFlow[] = await getAllChatFlow()
                await initializeRateLimiter(AllChatFlow)

                // Initialize cache pool
                this.cachePool = new CachePool()

                // Initialize telemetry
                this.telemetry = new Telemetry()
            })
            .catch((err) => {
                logger.error('❌ [server]: Error during Data Source initialization:', err)
            })
    }

    async config(socketIO?: Server) {
        // Limit is needed to allow sending/receiving base64 encoded string
        this.app.use(express.json({ limit: '50mb' }))
        this.app.use(express.urlencoded({ limit: '50mb', extended: true }))

        if (process.env.NUMBER_OF_PROXIES && parseInt(process.env.NUMBER_OF_PROXIES) > 0)
            this.app.set('trust proxy', parseInt(process.env.NUMBER_OF_PROXIES))

        // Allow access from *
        this.app.use(cors())

        // Switch off the default 'X-Powered-By: Express' header
        this.app.disable('x-powered-by')

        // Add the expressRequestLogger middleware to log all requests
        this.app.use(expressRequestLogger)

        // Add the sanitizeMiddleware to guard against XSS
        this.app.use(sanitizeMiddleware)

        if (process.env.FLOWISE_USERNAME && process.env.FLOWISE_PASSWORD) {
            const username = process.env.FLOWISE_USERNAME
            const password = process.env.FLOWISE_PASSWORD
            const basicAuthMiddleware = basicAuth({
                users: { [username]: password }
            })
            const whitelistURLs = [
                '/api/v1/verify/apikey/',
                '/api/v1/chatflows/apikey/',
                '/api/v1/public-chatflows',
                '/api/v1/public-chatbotConfig',
                '/api/v1/prediction/',
                '/api/v1/vector/upsert/',
                '/api/v1/node-icon/',
                '/api/v1/components-credentials-icon/',
                '/api/v1/chatflows-streaming',
                '/api/v1/openai-assistants-file',
                '/api/v1/ip'
            ]
            this.app.use((req, res, next) => {
                if (req.url.includes('/api/v1/')) {
                    whitelistURLs.some((url) => req.url.includes(url)) ? next() : basicAuthMiddleware(req, res, next)
                } else next()
            })
        }

        const upload = multer({ dest: `${path.join(__dirname, '..', 'uploads')}/` })

        // ----------------------------------------
        // Configure number of proxies in Host Environment
        // ----------------------------------------
        this.app.get('/api/v1/ip', (request, response) => {
            response.send({
                ip: request.ip,
                msg: 'See the returned IP address in the response. If it matches your current IP address ( which you can get by going to http://ip.nfriedly.com/ or https://api.ipify.org/ ), then the number of proxies is correct and the rate limiter should now work correctly. If not, increase the number of proxies by 1 until the IP address matches your own. Visit https://docs.flowiseai.com/deployment#rate-limit-setup-guide for more information.'
            })
        })

        // ----------------------------------------
        // Components
        // ----------------------------------------

        // Get all component nodes
        this.app.get('/api/v1/nodes', (req: Request, res: Response) => {
            const returnData = []
            for (const nodeName in this.nodesPool.componentNodes) {
                const clonedNode = cloneDeep(this.nodesPool.componentNodes[nodeName])
                returnData.push(clonedNode)
            }
            return res.json(returnData)
        })

        // Get all component credentials
        this.app.get('/api/v1/components-credentials', async (req: Request, res: Response) => {
            const returnData = []
            for (const credName in this.nodesPool.componentCredentials) {
                const clonedCred = cloneDeep(this.nodesPool.componentCredentials[credName])
                returnData.push(clonedCred)
            }
            return res.json(returnData)
        })

        // Get specific component node via name
        this.app.get('/api/v1/nodes/:name', (req: Request, res: Response) => {
            if (Object.prototype.hasOwnProperty.call(this.nodesPool.componentNodes, req.params.name)) {
                return res.json(this.nodesPool.componentNodes[req.params.name])
            } else {
                throw new Error(`Node ${req.params.name} not found`)
            }
        })

        // Get component credential via name
        this.app.get('/api/v1/components-credentials/:name', (req: Request, res: Response) => {
            if (!req.params.name.includes('&amp;')) {
                if (Object.prototype.hasOwnProperty.call(this.nodesPool.componentCredentials, req.params.name)) {
                    return res.json(this.nodesPool.componentCredentials[req.params.name])
                } else {
                    throw new Error(`Credential ${req.params.name} not found`)
                }
            } else {
                const returnResponse = []
                for (const name of req.params.name.split('&amp;')) {
                    if (Object.prototype.hasOwnProperty.call(this.nodesPool.componentCredentials, name)) {
                        returnResponse.push(this.nodesPool.componentCredentials[name])
                    } else {
                        throw new Error(`Credential ${name} not found`)
                    }
                }
                return res.json(returnResponse)
            }
        })

        // Returns specific component node icon via name
        this.app.get('/api/v1/node-icon/:name', (req: Request, res: Response) => {
            if (Object.prototype.hasOwnProperty.call(this.nodesPool.componentNodes, req.params.name)) {
                const nodeInstance = this.nodesPool.componentNodes[req.params.name]
                if (nodeInstance.icon === undefined) {
                    throw new Error(`Node ${req.params.name} icon not found`)
                }

                if (nodeInstance.icon.endsWith('.svg') || nodeInstance.icon.endsWith('.png') || nodeInstance.icon.endsWith('.jpg')) {
                    const filepath = nodeInstance.icon
                    res.sendFile(filepath)
                } else {
                    throw new Error(`Node ${req.params.name} icon is missing icon`)
                }
            } else {
                throw new Error(`Node ${req.params.name} not found`)
            }
        })

        // Returns specific component credential icon via name
        this.app.get('/api/v1/components-credentials-icon/:name', (req: Request, res: Response) => {
            if (Object.prototype.hasOwnProperty.call(this.nodesPool.componentCredentials, req.params.name)) {
                const credInstance = this.nodesPool.componentCredentials[req.params.name]
                if (credInstance.icon === undefined) {
                    throw new Error(`Credential ${req.params.name} icon not found`)
                }

                if (credInstance.icon.endsWith('.svg') || credInstance.icon.endsWith('.png') || credInstance.icon.endsWith('.jpg')) {
                    const filepath = credInstance.icon
                    res.sendFile(filepath)
                } else {
                    throw new Error(`Credential ${req.params.name} icon is missing icon`)
                }
            } else {
                throw new Error(`Credential ${req.params.name} not found`)
            }
        })

        // load async options
        this.app.post('/api/v1/node-load-method/:name', async (req: Request, res: Response) => {
            const nodeData: INodeData = req.body
            if (Object.prototype.hasOwnProperty.call(this.nodesPool.componentNodes, req.params.name)) {
                try {
                    const nodeInstance = this.nodesPool.componentNodes[req.params.name]
                    const methodName = nodeData.loadMethod || ''

                    const returnOptions: INodeOptionsValue[] = await nodeInstance.loadMethods![methodName]!.call(nodeInstance, nodeData, {
                        appDataSource: this.AppDataSource,
                        databaseEntities: databaseEntities
                    })

                    return res.json(returnOptions)
                } catch (error) {
                    return res.json([])
                }
            } else {
                res.status(404).send(`Node ${req.params.name} not found`)
                return
            }
        })

        // execute custom function node
        this.app.post('/api/v1/node-custom-function', async (req: Request, res: Response) => {
            const body = req.body
            const nodeData = { inputs: body }
            if (Object.prototype.hasOwnProperty.call(this.nodesPool.componentNodes, 'customFunction')) {
                try {
                    const nodeInstanceFilePath = this.nodesPool.componentNodes['customFunction'].filePath as string
                    const nodeModule = await import(nodeInstanceFilePath)
                    const newNodeInstance = new nodeModule.nodeClass()

                    const options: ICommonObject = {
                        appDataSource: this.AppDataSource,
                        databaseEntities,
                        logger
                    }

                    const returnData = await newNodeInstance.init(nodeData, '', options)
                    const result = typeof returnData === 'string' ? handleEscapeCharacters(returnData, true) : returnData

                    return res.json(result)
                } catch (error) {
                    return res.status(500).send(`Error running custom function: ${error}`)
                }
            } else {
                res.status(404).send(`Node customFunction not found`)
                return
            }
        })

        // ----------------------------------------
        // Chatflows
        // ----------------------------------------

        // Get all chatflows
        this.app.get('/api/v1/chatflows', async (req: Request, res: Response) => {
            const chatflows: IChatFlow[] = await getAllChatFlow()
            return res.json(chatflows)
        })

        // Get specific chatflow via api key
        this.app.get('/api/v1/chatflows/apikey/:apiKey', async (req: Request, res: Response) => {
            try {
                const apiKey = await getApiKey(req.params.apiKey)
                if (!apiKey) return res.status(401).send('Unauthorized')
                const chatflows = await this.AppDataSource.getRepository(ChatFlow)
                    .createQueryBuilder('cf')
                    .where('cf.apikeyid = :apikeyid', { apikeyid: apiKey.id })
                    .orWhere('cf.apikeyid IS NULL')
                    .orWhere('cf.apikeyid = ""')
                    .orderBy('cf.name', 'ASC')
                    .getMany()
                if (chatflows.length >= 1) return res.status(200).send(chatflows)
                return res.status(404).send('Chatflow not found')
            } catch (err: any) {
                return res.status(500).send(err?.message)
            }
        })

        // Get specific chatflow via id
        this.app.get('/api/v1/chatflows/:id', async (req: Request, res: Response) => {
            const chatflow = await this.AppDataSource.getRepository(ChatFlow).findOneBy({
                id: req.params.id
            })
            if (chatflow) return res.json(chatflow)
            return res.status(404).send(`Chatflow ${req.params.id} not found`)
        })

        // Get specific chatflow via id (PUBLIC endpoint, used when sharing chatbot link)
        this.app.get('/api/v1/public-chatflows/:id', async (req: Request, res: Response) => {
            const chatflow = await this.AppDataSource.getRepository(ChatFlow).findOneBy({
                id: req.params.id
            })
            if (chatflow && chatflow.isPublic) return res.json(chatflow)
            else if (chatflow && !chatflow.isPublic) return res.status(401).send(`Unauthorized`)
            return res.status(404).send(`Chatflow ${req.params.id} not found`)
        })

        // Get specific chatflow chatbotConfig via id (PUBLIC endpoint, used to retrieve config for embedded chat)
        // Safe as public endpoint as chatbotConfig doesn't contain sensitive credential
        this.app.get('/api/v1/public-chatbotConfig/:id', async (req: Request, res: Response) => {
            const chatflow = await this.AppDataSource.getRepository(ChatFlow).findOneBy({
                id: req.params.id
            })
            if (!chatflow) return res.status(404).send(`Chatflow ${req.params.id} not found`)
            if (chatflow.chatbotConfig) {
                try {
                    const parsedConfig = JSON.parse(chatflow.chatbotConfig)
                    return res.json(parsedConfig)
                } catch (e) {
                    return res.status(500).send(`Error parsing Chatbot Config for Chatflow ${req.params.id}`)
                }
            }
            return res.status(200).send('OK')
        })

        // Save chatflow
        this.app.post('/api/v1/chatflows', async (req: Request, res: Response) => {
            const body = req.body
            const newChatFlow = new ChatFlow()
            Object.assign(newChatFlow, body)

            const chatflow = this.AppDataSource.getRepository(ChatFlow).create(newChatFlow)
            const results = await this.AppDataSource.getRepository(ChatFlow).save(chatflow)

            await this.telemetry.sendTelemetry('chatflow_created', {
                version: await getAppVersion(),
                chatlowId: results.id,
                flowGraph: getTelemetryFlowObj(JSON.parse(results.flowData)?.nodes, JSON.parse(results.flowData)?.edges)
            })

            return res.json(results)
        })

        // Update chatflow
        this.app.put('/api/v1/chatflows/:id', async (req: Request, res: Response) => {
            const chatflow = await this.AppDataSource.getRepository(ChatFlow).findOneBy({
                id: req.params.id
            })

            if (!chatflow) {
                res.status(404).send(`Chatflow ${req.params.id} not found`)
                return
            }

            const body = req.body
            const updateChatFlow = new ChatFlow()
            Object.assign(updateChatFlow, body)

            updateChatFlow.id = chatflow.id
            createRateLimiter(updateChatFlow)

            this.AppDataSource.getRepository(ChatFlow).merge(chatflow, updateChatFlow)
            const result = await this.AppDataSource.getRepository(ChatFlow).save(chatflow)

            // chatFlowPool is initialized only when a flow is opened
            // if the user attempts to rename/update category without opening any flow, chatFlowPool will be undefined
            if (this.chatflowPool) {
                // Update chatflowpool inSync to false, to build Langchain again because data has been changed
                this.chatflowPool.updateInSync(chatflow.id, false)
            }

            return res.json(result)
        })

        // Delete chatflow via id
        this.app.delete('/api/v1/chatflows/:id', async (req: Request, res: Response) => {
            const results = await this.AppDataSource.getRepository(ChatFlow).delete({ id: req.params.id })
            return res.json(results)
        })

        // Check if chatflow valid for streaming
        this.app.get('/api/v1/chatflows-streaming/:id', async (req: Request, res: Response) => {
            const chatflow = await this.AppDataSource.getRepository(ChatFlow).findOneBy({
                id: req.params.id
            })
            if (!chatflow) return res.status(404).send(`Chatflow ${req.params.id} not found`)

            /*** Get Ending Node with Directed Graph  ***/
            const flowData = chatflow.flowData
            const parsedFlowData: IReactFlowObject = JSON.parse(flowData)
            const nodes = parsedFlowData.nodes
            const edges = parsedFlowData.edges
            const { graph, nodeDependencies } = constructGraphs(nodes, edges)

            const endingNodeIds = getEndingNodes(nodeDependencies, graph)
            if (!endingNodeIds.length) return res.status(500).send(`Ending nodes not found`)

            const endingNodes = nodes.filter((nd) => endingNodeIds.includes(nd.id))

<<<<<<< HEAD
            if (
                endingNodeData &&
                endingNodeData.category !== 'Chains' &&
                endingNodeData.category !== 'Agents' &&
                endingNodeData.category !== 'Engine'
            ) {
                return res.status(500).send(`Ending node must be either a Chain or Agent`)
            }
=======
            let isStreaming = false
            for (const endingNode of endingNodes) {
                const endingNodeData = endingNode.data
                if (!endingNodeData) return res.status(500).send(`Ending node ${endingNode.id} data not found`)

                if (endingNodeData && endingNodeData.category !== 'Chains' && endingNodeData.category !== 'Agents') {
                    return res.status(500).send(`Ending node must be either a Chain or Agent`)
                }
>>>>>>> 764efccc

                isStreaming = isFlowValidForStream(nodes, endingNodeData)
            }

            const obj = { isStreaming }
            return res.json(obj)
        })

        // ----------------------------------------
        // ChatMessage
        // ----------------------------------------

        // Get all chatmessages from chatflowid
        this.app.get('/api/v1/chatmessage/:id', async (req: Request, res: Response) => {
            const sortOrder = req.query?.order as string | undefined
            const chatId = req.query?.chatId as string | undefined
            const memoryType = req.query?.memoryType as string | undefined
            const sessionId = req.query?.sessionId as string | undefined
            const startDate = req.query?.startDate as string | undefined
            const endDate = req.query?.endDate as string | undefined
            let chatTypeFilter = req.query?.chatType as chatType | undefined

            if (chatTypeFilter) {
                try {
                    const chatTypeFilterArray = JSON.parse(chatTypeFilter)
                    if (chatTypeFilterArray.includes(chatType.EXTERNAL) && chatTypeFilterArray.includes(chatType.INTERNAL)) {
                        chatTypeFilter = undefined
                    } else if (chatTypeFilterArray.includes(chatType.EXTERNAL)) {
                        chatTypeFilter = chatType.EXTERNAL
                    } else if (chatTypeFilterArray.includes(chatType.INTERNAL)) {
                        chatTypeFilter = chatType.INTERNAL
                    }
                } catch (e) {
                    return res.status(500).send(e)
                }
            }

            const chatmessages = await this.getChatMessage(
                req.params.id,
                chatTypeFilter,
                sortOrder,
                chatId,
                memoryType,
                sessionId,
                startDate,
                endDate
            )
            return res.json(chatmessages)
        })

        // Get internal chatmessages from chatflowid
        this.app.get('/api/v1/internal-chatmessage/:id', async (req: Request, res: Response) => {
            const chatmessages = await this.getChatMessage(req.params.id, chatType.INTERNAL)
            return res.json(chatmessages)
        })

        // Add chatmessages for chatflowid
        this.app.post('/api/v1/chatmessage/:id', async (req: Request, res: Response) => {
            const body = req.body
            const results = await this.addChatMessage(body)
            return res.json(results)
        })

        // Delete all chatmessages from chatId
        this.app.delete('/api/v1/chatmessage/:id', async (req: Request, res: Response) => {
            const chatflowid = req.params.id
            const chatflow = await this.AppDataSource.getRepository(ChatFlow).findOneBy({
                id: chatflowid
            })
            if (!chatflow) {
                res.status(404).send(`Chatflow ${chatflowid} not found`)
                return
            }
            const chatId = req.query?.chatId as string
            const memoryType = req.query?.memoryType as string | undefined
            const sessionId = req.query?.sessionId as string | undefined
            const chatType = req.query?.chatType as string | undefined
            const isClearFromViewMessageDialog = req.query?.isClearFromViewMessageDialog as string | undefined

            const flowData = chatflow.flowData
            const parsedFlowData: IReactFlowObject = JSON.parse(flowData)
            const nodes = parsedFlowData.nodes

<<<<<<< HEAD
            await clearSessionMemory(
                nodes,
                this.nodesPool.componentNodes,
                chatId,
                this.AppDataSource,
                sessionId,
                memoryType,
                isClearFromViewMessageDialog
            )
=======
            try {
                await clearSessionMemory(
                    nodes,
                    this.nodesPool.componentNodes,
                    chatId,
                    this.AppDataSource,
                    sessionId,
                    memoryType,
                    isClearFromViewMessageDialog
                )
            } catch (e) {
                return res.status(500).send('Error clearing chat messages')
            }
>>>>>>> 764efccc

            const deleteOptions: FindOptionsWhere<ChatMessage> = { chatflowid }
            if (chatId) deleteOptions.chatId = chatId
            if (memoryType) deleteOptions.memoryType = memoryType
            if (sessionId) deleteOptions.sessionId = sessionId
            if (chatType) deleteOptions.chatType = chatType

            const results = await this.AppDataSource.getRepository(ChatMessage).delete(deleteOptions)
            return res.json(results)
        })

        // ----------------------------------------
        // Credentials
        // ----------------------------------------

        // Create new credential
        this.app.post('/api/v1/credentials', async (req: Request, res: Response) => {
            const body = req.body
            const newCredential = await transformToCredentialEntity(body)
            const credential = this.AppDataSource.getRepository(Credential).create(newCredential)
            const results = await this.AppDataSource.getRepository(Credential).save(credential)
            return res.json(results)
        })

        // Get all credentials
        this.app.get('/api/v1/credentials', async (req: Request, res: Response) => {
            if (req.query.credentialName) {
                let returnCredentials = []
                if (Array.isArray(req.query.credentialName)) {
                    for (let i = 0; i < req.query.credentialName.length; i += 1) {
                        const name = req.query.credentialName[i] as string
                        const credentials = await this.AppDataSource.getRepository(Credential).findBy({
                            credentialName: name
                        })
                        returnCredentials.push(...credentials)
                    }
                } else {
                    const credentials = await this.AppDataSource.getRepository(Credential).findBy({
                        credentialName: req.query.credentialName as string
                    })
                    returnCredentials = [...credentials]
                }
                return res.json(returnCredentials)
            } else {
                const credentials = await this.AppDataSource.getRepository(Credential).find()
                const returnCredentials = []
                for (const credential of credentials) {
                    returnCredentials.push(omit(credential, ['encryptedData']))
                }
                return res.json(returnCredentials)
            }
        })

        // Get specific credential
        this.app.get('/api/v1/credentials/:id', async (req: Request, res: Response) => {
            const credential = await this.AppDataSource.getRepository(Credential).findOneBy({
                id: req.params.id
            })

            if (!credential) return res.status(404).send(`Credential ${req.params.id} not found`)

            // Decrpyt credentialData
            const decryptedCredentialData = await decryptCredentialData(
                credential.encryptedData,
                credential.credentialName,
                this.nodesPool.componentCredentials
            )
            const returnCredential: ICredentialReturnResponse = {
                ...credential,
                plainDataObj: decryptedCredentialData
            }
            return res.json(omit(returnCredential, ['encryptedData']))
        })

        // Update credential
        this.app.put('/api/v1/credentials/:id', async (req: Request, res: Response) => {
            const credential = await this.AppDataSource.getRepository(Credential).findOneBy({
                id: req.params.id
            })

            if (!credential) return res.status(404).send(`Credential ${req.params.id} not found`)

            const body = req.body
            const updateCredential = await transformToCredentialEntity(body)
            this.AppDataSource.getRepository(Credential).merge(credential, updateCredential)
            const result = await this.AppDataSource.getRepository(Credential).save(credential)

            return res.json(result)
        })

        // Delete all credentials from chatflowid
        this.app.delete('/api/v1/credentials/:id', async (req: Request, res: Response) => {
            const results = await this.AppDataSource.getRepository(Credential).delete({ id: req.params.id })
            return res.json(results)
        })

        // ----------------------------------------
        // Tools
        // ----------------------------------------

        // Get all tools
        this.app.get('/api/v1/tools', async (req: Request, res: Response) => {
            const tools = await this.AppDataSource.getRepository(Tool).find()
            return res.json(tools)
        })

        // Get specific tool
        this.app.get('/api/v1/tools/:id', async (req: Request, res: Response) => {
            const tool = await this.AppDataSource.getRepository(Tool).findOneBy({
                id: req.params.id
            })
            return res.json(tool)
        })

        // Add tool
        this.app.post('/api/v1/tools', async (req: Request, res: Response) => {
            const body = req.body
            const newTool = new Tool()
            Object.assign(newTool, body)

            const tool = this.AppDataSource.getRepository(Tool).create(newTool)
            const results = await this.AppDataSource.getRepository(Tool).save(tool)

            await this.telemetry.sendTelemetry('tool_created', {
                version: await getAppVersion(),
                toolId: results.id,
                toolName: results.name
            })

            return res.json(results)
        })

        // Update tool
        this.app.put('/api/v1/tools/:id', async (req: Request, res: Response) => {
            const tool = await this.AppDataSource.getRepository(Tool).findOneBy({
                id: req.params.id
            })

            if (!tool) {
                res.status(404).send(`Tool ${req.params.id} not found`)
                return
            }

            const body = req.body
            const updateTool = new Tool()
            Object.assign(updateTool, body)

            this.AppDataSource.getRepository(Tool).merge(tool, updateTool)
            const result = await this.AppDataSource.getRepository(Tool).save(tool)

            return res.json(result)
        })

        // Delete tool
        this.app.delete('/api/v1/tools/:id', async (req: Request, res: Response) => {
            const results = await this.AppDataSource.getRepository(Tool).delete({ id: req.params.id })
            return res.json(results)
        })

        // ----------------------------------------
        // Assistant
        // ----------------------------------------

        // Get all assistants
        this.app.get('/api/v1/assistants', async (req: Request, res: Response) => {
            const assistants = await this.AppDataSource.getRepository(Assistant).find()
            return res.json(assistants)
        })

        // Get specific assistant
        this.app.get('/api/v1/assistants/:id', async (req: Request, res: Response) => {
            const assistant = await this.AppDataSource.getRepository(Assistant).findOneBy({
                id: req.params.id
            })
            return res.json(assistant)
        })

        // Get assistant object
        this.app.get('/api/v1/openai-assistants/:id', async (req: Request, res: Response) => {
            const credentialId = req.query.credential as string
            const credential = await this.AppDataSource.getRepository(Credential).findOneBy({
                id: credentialId
            })

            if (!credential) return res.status(404).send(`Credential ${credentialId} not found`)

            // Decrpyt credentialData
            const decryptedCredentialData = await decryptCredentialData(credential.encryptedData)
            const openAIApiKey = decryptedCredentialData['openAIApiKey']
            if (!openAIApiKey) return res.status(404).send(`OpenAI ApiKey not found`)

            const openai = new OpenAI({ apiKey: openAIApiKey })
            const retrievedAssistant = await openai.beta.assistants.retrieve(req.params.id)
            const resp = await openai.files.list()
            const existingFiles = resp.data ?? []

            if (retrievedAssistant.file_ids && retrievedAssistant.file_ids.length) {
                ;(retrievedAssistant as any).files = existingFiles.filter((file) => retrievedAssistant.file_ids.includes(file.id))
            }

            return res.json(retrievedAssistant)
        })

        // List available assistants
        this.app.get('/api/v1/openai-assistants', async (req: Request, res: Response) => {
            const credentialId = req.query.credential as string
            const credential = await this.AppDataSource.getRepository(Credential).findOneBy({
                id: credentialId
            })

            if (!credential) return res.status(404).send(`Credential ${credentialId} not found`)

            // Decrpyt credentialData
            const decryptedCredentialData = await decryptCredentialData(credential.encryptedData)
            const openAIApiKey = decryptedCredentialData['openAIApiKey']
            if (!openAIApiKey) return res.status(404).send(`OpenAI ApiKey not found`)

            const openai = new OpenAI({ apiKey: openAIApiKey })
            const retrievedAssistants = await openai.beta.assistants.list()

            return res.json(retrievedAssistants.data)
        })

        // Add assistant
        this.app.post('/api/v1/assistants', async (req: Request, res: Response) => {
            const body = req.body

            if (!body.details) return res.status(500).send(`Invalid request body`)

            const assistantDetails = JSON.parse(body.details)

            try {
                const credential = await this.AppDataSource.getRepository(Credential).findOneBy({
                    id: body.credential
                })

                if (!credential) return res.status(404).send(`Credential ${body.credential} not found`)

                // Decrpyt credentialData
                const decryptedCredentialData = await decryptCredentialData(credential.encryptedData)
                const openAIApiKey = decryptedCredentialData['openAIApiKey']
                if (!openAIApiKey) return res.status(404).send(`OpenAI ApiKey not found`)

                const openai = new OpenAI({ apiKey: openAIApiKey })

                let tools = []
                if (assistantDetails.tools) {
                    for (const tool of assistantDetails.tools ?? []) {
                        tools.push({
                            type: tool
                        })
                    }
                }

                if (assistantDetails.uploadFiles) {
                    // Base64 strings
                    let files: string[] = []
                    const fileBase64 = assistantDetails.uploadFiles
                    if (fileBase64.startsWith('[') && fileBase64.endsWith(']')) {
                        files = JSON.parse(fileBase64)
                    } else {
                        files = [fileBase64]
                    }

                    const uploadedFiles = []
                    for (const file of files) {
                        const splitDataURI = file.split(',')
                        const filename = splitDataURI.pop()?.split(':')[1] ?? ''
                        const bf = Buffer.from(splitDataURI.pop() || '', 'base64')
                        const filePath = path.join(getUserHome(), '.flowise', 'openai-assistant', filename)
                        if (!fs.existsSync(path.join(getUserHome(), '.flowise', 'openai-assistant'))) {
                            fs.mkdirSync(path.dirname(filePath), { recursive: true })
                        }
                        if (!fs.existsSync(filePath)) {
                            fs.writeFileSync(filePath, bf)
                        }

                        const createdFile = await openai.files.create({
                            file: fs.createReadStream(filePath),
                            purpose: 'assistants'
                        })
                        uploadedFiles.push(createdFile)

                        fs.unlinkSync(filePath)
                    }
                    assistantDetails.files = [...assistantDetails.files, ...uploadedFiles]
                }

                if (!assistantDetails.id) {
                    const newAssistant = await openai.beta.assistants.create({
                        name: assistantDetails.name,
                        description: assistantDetails.description,
                        instructions: assistantDetails.instructions,
                        model: assistantDetails.model,
                        tools,
                        file_ids: (assistantDetails.files ?? []).map((file: OpenAI.Files.FileObject) => file.id)
                    })
                    assistantDetails.id = newAssistant.id
                } else {
                    const retrievedAssistant = await openai.beta.assistants.retrieve(assistantDetails.id)
                    let filteredTools = uniqWith([...retrievedAssistant.tools, ...tools], isEqual)
                    filteredTools = filteredTools.filter((tool) => !(tool.type === 'function' && !(tool as any).function))

                    await openai.beta.assistants.update(assistantDetails.id, {
                        name: assistantDetails.name,
                        description: assistantDetails.description ?? '',
                        instructions: assistantDetails.instructions ?? '',
                        model: assistantDetails.model,
                        tools: filteredTools,
                        file_ids: uniqWith(
                            [
                                ...retrievedAssistant.file_ids,
                                ...(assistantDetails.files ?? []).map((file: OpenAI.Files.FileObject) => file.id)
                            ],
                            isEqual
                        )
                    })
                }

                const newAssistantDetails = {
                    ...assistantDetails
                }
                if (newAssistantDetails.uploadFiles) delete newAssistantDetails.uploadFiles

                body.details = JSON.stringify(newAssistantDetails)
            } catch (error) {
                return res.status(500).send(`Error creating new assistant: ${error}`)
            }

            const newAssistant = new Assistant()
            Object.assign(newAssistant, body)

            const assistant = this.AppDataSource.getRepository(Assistant).create(newAssistant)
            const results = await this.AppDataSource.getRepository(Assistant).save(assistant)

            await this.telemetry.sendTelemetry('assistant_created', {
                version: await getAppVersion(),
                assistantId: results.id
            })

            return res.json(results)
        })

        // Update assistant
        this.app.put('/api/v1/assistants/:id', async (req: Request, res: Response) => {
            const assistant = await this.AppDataSource.getRepository(Assistant).findOneBy({
                id: req.params.id
            })

            if (!assistant) {
                res.status(404).send(`Assistant ${req.params.id} not found`)
                return
            }

            try {
                const openAIAssistantId = JSON.parse(assistant.details)?.id

                const body = req.body
                const assistantDetails = JSON.parse(body.details)

                const credential = await this.AppDataSource.getRepository(Credential).findOneBy({
                    id: body.credential
                })

                if (!credential) return res.status(404).send(`Credential ${body.credential} not found`)

                // Decrpyt credentialData
                const decryptedCredentialData = await decryptCredentialData(credential.encryptedData)
                const openAIApiKey = decryptedCredentialData['openAIApiKey']
                if (!openAIApiKey) return res.status(404).send(`OpenAI ApiKey not found`)

                const openai = new OpenAI({ apiKey: openAIApiKey })

                let tools = []
                if (assistantDetails.tools) {
                    for (const tool of assistantDetails.tools ?? []) {
                        tools.push({
                            type: tool
                        })
                    }
                }

                if (assistantDetails.uploadFiles) {
                    // Base64 strings
                    let files: string[] = []
                    const fileBase64 = assistantDetails.uploadFiles
                    if (fileBase64.startsWith('[') && fileBase64.endsWith(']')) {
                        files = JSON.parse(fileBase64)
                    } else {
                        files = [fileBase64]
                    }

                    const uploadedFiles = []
                    for (const file of files) {
                        const splitDataURI = file.split(',')
                        const filename = splitDataURI.pop()?.split(':')[1] ?? ''
                        const bf = Buffer.from(splitDataURI.pop() || '', 'base64')
                        const filePath = path.join(getUserHome(), '.flowise', 'openai-assistant', filename)
                        if (!fs.existsSync(path.join(getUserHome(), '.flowise', 'openai-assistant'))) {
                            fs.mkdirSync(path.dirname(filePath), { recursive: true })
                        }
                        if (!fs.existsSync(filePath)) {
                            fs.writeFileSync(filePath, bf)
                        }

                        const createdFile = await openai.files.create({
                            file: fs.createReadStream(filePath),
                            purpose: 'assistants'
                        })
                        uploadedFiles.push(createdFile)

                        fs.unlinkSync(filePath)
                    }
                    assistantDetails.files = [...assistantDetails.files, ...uploadedFiles]
                }

                const retrievedAssistant = await openai.beta.assistants.retrieve(openAIAssistantId)
                let filteredTools = uniqWith([...retrievedAssistant.tools, ...tools], isEqual)
                filteredTools = filteredTools.filter((tool) => !(tool.type === 'function' && !(tool as any).function))

                await openai.beta.assistants.update(openAIAssistantId, {
                    name: assistantDetails.name,
                    description: assistantDetails.description,
                    instructions: assistantDetails.instructions,
                    model: assistantDetails.model,
                    tools: filteredTools,
                    file_ids: uniqWith(
                        [...retrievedAssistant.file_ids, ...(assistantDetails.files ?? []).map((file: OpenAI.Files.FileObject) => file.id)],
                        isEqual
                    )
                })

                const newAssistantDetails = {
                    ...assistantDetails,
                    id: openAIAssistantId
                }
                if (newAssistantDetails.uploadFiles) delete newAssistantDetails.uploadFiles

                const updateAssistant = new Assistant()
                body.details = JSON.stringify(newAssistantDetails)
                Object.assign(updateAssistant, body)

                this.AppDataSource.getRepository(Assistant).merge(assistant, updateAssistant)
                const result = await this.AppDataSource.getRepository(Assistant).save(assistant)

                return res.json(result)
            } catch (error) {
                return res.status(500).send(`Error updating assistant: ${error}`)
            }
        })

        // Delete assistant
        this.app.delete('/api/v1/assistants/:id', async (req: Request, res: Response) => {
            const assistant = await this.AppDataSource.getRepository(Assistant).findOneBy({
                id: req.params.id
            })

            if (!assistant) {
                res.status(404).send(`Assistant ${req.params.id} not found`)
                return
            }

            try {
                const assistantDetails = JSON.parse(assistant.details)

                const credential = await this.AppDataSource.getRepository(Credential).findOneBy({
                    id: assistant.credential
                })

                if (!credential) return res.status(404).send(`Credential ${assistant.credential} not found`)

                // Decrpyt credentialData
                const decryptedCredentialData = await decryptCredentialData(credential.encryptedData)
                const openAIApiKey = decryptedCredentialData['openAIApiKey']
                if (!openAIApiKey) return res.status(404).send(`OpenAI ApiKey not found`)

                const openai = new OpenAI({ apiKey: openAIApiKey })

                const results = await this.AppDataSource.getRepository(Assistant).delete({ id: req.params.id })

                if (req.query.isDeleteBoth) await openai.beta.assistants.del(assistantDetails.id)

                return res.json(results)
            } catch (error: any) {
                if (error.status === 404 && error.type === 'invalid_request_error') return res.send('OK')
                return res.status(500).send(`Error deleting assistant: ${error}`)
            }
        })

        // Download file from assistant
        this.app.post('/api/v1/openai-assistants-file', async (req: Request, res: Response) => {
            const filePath = path.join(getUserHome(), '.flowise', 'openai-assistant', req.body.fileName)
            //raise error if file path is not absolute
            if (!path.isAbsolute(filePath)) return res.status(500).send(`Invalid file path`)
            //raise error if file path contains '..'
            if (filePath.includes('..')) return res.status(500).send(`Invalid file path`)
            //only return from the .flowise openai-assistant folder
            if (!(filePath.includes('.flowise') && filePath.includes('openai-assistant'))) return res.status(500).send(`Invalid file path`)
            res.setHeader('Content-Disposition', 'attachment; filename=' + path.basename(filePath))
            const fileStream = fs.createReadStream(filePath)
            fileStream.pipe(res)
        })

        // ----------------------------------------
        // Configuration
        // ----------------------------------------

        this.app.get('/api/v1/flow-config/:id', async (req: Request, res: Response) => {
            const chatflow = await this.AppDataSource.getRepository(ChatFlow).findOneBy({
                id: req.params.id
            })
            if (!chatflow) return res.status(404).send(`Chatflow ${req.params.id} not found`)
            const flowData = chatflow.flowData
            const parsedFlowData: IReactFlowObject = JSON.parse(flowData)
            const nodes = parsedFlowData.nodes
            const availableConfigs = findAvailableConfigs(nodes, this.nodesPool.componentCredentials)
            return res.json(availableConfigs)
        })

        this.app.post('/api/v1/node-config', async (req: Request, res: Response) => {
            const nodes = [{ data: req.body }] as IReactFlowNode[]
            const availableConfigs = findAvailableConfigs(nodes, this.nodesPool.componentCredentials)
            return res.json(availableConfigs)
        })

        this.app.get('/api/v1/version', async (req: Request, res: Response) => {
            const getPackageJsonPath = (): string => {
                const checkPaths = [
                    path.join(__dirname, '..', 'package.json'),
                    path.join(__dirname, '..', '..', 'package.json'),
                    path.join(__dirname, '..', '..', '..', 'package.json'),
                    path.join(__dirname, '..', '..', '..', '..', 'package.json'),
                    path.join(__dirname, '..', '..', '..', '..', '..', 'package.json')
                ]
                for (const checkPath of checkPaths) {
                    if (fs.existsSync(checkPath)) {
                        return checkPath
                    }
                }
                return ''
            }

            const packagejsonPath = getPackageJsonPath()
            if (!packagejsonPath) return res.status(404).send('Version not found')
            try {
                const content = await fs.promises.readFile(packagejsonPath, 'utf8')
                const parsedContent = JSON.parse(content)
                return res.json({ version: parsedContent.version })
            } catch (error) {
                return res.status(500).send(`Version not found: ${error}`)
            }
        })

        // ----------------------------------------
        // Upsert
        // ----------------------------------------

        this.app.post(
            '/api/v1/vector/upsert/:id',
            upload.array('files'),
            (req: Request, res: Response, next: NextFunction) => getRateLimiter(req, res, next),
            async (req: Request, res: Response) => {
                await this.upsertVector(req, res)
            }
        )

        this.app.post('/api/v1/vector/internal-upsert/:id', async (req: Request, res: Response) => {
            await this.upsertVector(req, res, true)
        })

        // ----------------------------------------
        // Prompt from Hub
        // ----------------------------------------
        this.app.post('/api/v1/load-prompt', async (req: Request, res: Response) => {
            try {
                let hub = new Client()
                const prompt = await hub.pull(req.body.promptName)
                const templates = parsePrompt(prompt)
                return res.json({ status: 'OK', prompt: req.body.promptName, templates: templates })
            } catch (e: any) {
                return res.json({ status: 'ERROR', prompt: req.body.promptName, error: e?.message })
            }
        })

        this.app.post('/api/v1/prompts-list', async (req: Request, res: Response) => {
            try {
                const tags = req.body.tags ? `tags=${req.body.tags}` : ''
                // Default to 100, TODO: add pagination and use offset & limit
                const url = `https://api.hub.langchain.com/repos/?limit=100&${tags}has_commits=true&sort_field=num_likes&sort_direction=desc&is_archived=false`
                axios.get(url).then((response) => {
                    if (response.data.repos) {
                        return res.json({ status: 'OK', repos: response.data.repos })
                    }
                })
            } catch (e: any) {
                return res.json({ status: 'ERROR', repos: [] })
            }
        })

        // ----------------------------------------
        // Prediction
        // ----------------------------------------

        // Send input message and get prediction result (External)
        this.app.post(
            '/api/v1/prediction/:id',
            upload.array('files'),
            (req: Request, res: Response, next: NextFunction) => getRateLimiter(req, res, next),
            async (req: Request, res: Response) => {
                await this.buildChatflow(req, res, socketIO)
            }
        )

        // Send input message and get prediction result (Internal)
        this.app.post('/api/v1/internal-prediction/:id', async (req: Request, res: Response) => {
            await this.buildChatflow(req, res, socketIO, true)
        })

        // ----------------------------------------
        // Marketplaces
        // ----------------------------------------

        // Get all chatflows for marketplaces
        this.app.get('/api/v1/marketplaces/chatflows', async (req: Request, res: Response) => {
            const marketplaceDir = path.join(__dirname, '..', 'marketplaces', 'chatflows')
            const jsonsInDir = fs.readdirSync(marketplaceDir).filter((file) => path.extname(file) === '.json')
            const templates: any[] = []
            jsonsInDir.forEach((file, index) => {
                const filePath = path.join(__dirname, '..', 'marketplaces', 'chatflows', file)
                const fileData = fs.readFileSync(filePath)
                const fileDataObj = JSON.parse(fileData.toString())
                const template = {
                    id: index,
                    name: file.split('.json')[0],
                    flowData: fileData.toString(),
                    badge: fileDataObj?.badge,
                    description: fileDataObj?.description || ''
                }
                templates.push(template)
            })
            const FlowiseDocsQnA = templates.find((tmp) => tmp.name === 'Flowise Docs QnA')
            const FlowiseDocsQnAIndex = templates.findIndex((tmp) => tmp.name === 'Flowise Docs QnA')
            if (FlowiseDocsQnA && FlowiseDocsQnAIndex > 0) {
                templates.splice(FlowiseDocsQnAIndex, 1)
                templates.unshift(FlowiseDocsQnA)
            }
            return res.json(templates)
        })

        // Get all tools for marketplaces
        this.app.get('/api/v1/marketplaces/tools', async (req: Request, res: Response) => {
            const marketplaceDir = path.join(__dirname, '..', 'marketplaces', 'tools')
            const jsonsInDir = fs.readdirSync(marketplaceDir).filter((file) => path.extname(file) === '.json')
            const templates: any[] = []
            jsonsInDir.forEach((file, index) => {
                const filePath = path.join(__dirname, '..', 'marketplaces', 'tools', file)
                const fileData = fs.readFileSync(filePath)
                const fileDataObj = JSON.parse(fileData.toString())
                const template = {
                    ...fileDataObj,
                    id: index,
                    templateName: file.split('.json')[0]
                }
                templates.push(template)
            })
            return res.json(templates)
        })

        // ----------------------------------------
        // Variables
        // ----------------------------------------
        this.app.get('/api/v1/variables', async (req: Request, res: Response) => {
            const variables = await getDataSource().getRepository(Variable).find()
            return res.json(variables)
        })

        // Create new variable
        this.app.post('/api/v1/variables', async (req: Request, res: Response) => {
            const body = req.body
            const newVariable = new Variable()
            Object.assign(newVariable, body)
            const variable = this.AppDataSource.getRepository(Variable).create(newVariable)
            const results = await this.AppDataSource.getRepository(Variable).save(variable)
            return res.json(results)
        })

        // Update variable
        this.app.put('/api/v1/variables/:id', async (req: Request, res: Response) => {
            const variable = await this.AppDataSource.getRepository(Variable).findOneBy({
                id: req.params.id
            })

            if (!variable) return res.status(404).send(`Variable ${req.params.id} not found`)

            const body = req.body
            const updateVariable = new Variable()
            Object.assign(updateVariable, body)
            this.AppDataSource.getRepository(Variable).merge(variable, updateVariable)
            const result = await this.AppDataSource.getRepository(Variable).save(variable)

            return res.json(result)
        })

        // Delete variable via id
        this.app.delete('/api/v1/variables/:id', async (req: Request, res: Response) => {
            const results = await this.AppDataSource.getRepository(Variable).delete({ id: req.params.id })
            return res.json(results)
        })

        // ----------------------------------------
        // API Keys
        // ----------------------------------------

        const addChatflowsCount = async (keys: any, res: Response) => {
            if (keys) {
                const updatedKeys: any[] = []
                //iterate through keys and get chatflows
                for (const key of keys) {
                    const chatflows = await this.AppDataSource.getRepository(ChatFlow)
                        .createQueryBuilder('cf')
                        .where('cf.apikeyid = :apikeyid', { apikeyid: key.id })
                        .getMany()
                    const linkedChatFlows: any[] = []
                    chatflows.map((cf) => {
                        linkedChatFlows.push({
                            flowName: cf.name,
                            category: cf.category,
                            updatedDate: cf.updatedDate
                        })
                    })
                    key.chatFlows = linkedChatFlows
                    updatedKeys.push(key)
                }
                return res.json(updatedKeys)
            }
            return res.json(keys)
        }
        // Get api keys
        this.app.get('/api/v1/apikey', async (req: Request, res: Response) => {
            const keys = await getAPIKeys()
            return addChatflowsCount(keys, res)
        })

        // Add new api key
        this.app.post('/api/v1/apikey', async (req: Request, res: Response) => {
            const keys = await addAPIKey(req.body.keyName)
            return addChatflowsCount(keys, res)
        })

        // Update api key
        this.app.put('/api/v1/apikey/:id', async (req: Request, res: Response) => {
            const keys = await updateAPIKey(req.params.id, req.body.keyName)
            return addChatflowsCount(keys, res)
        })

        // Delete new api key
        this.app.delete('/api/v1/apikey/:id', async (req: Request, res: Response) => {
            const keys = await deleteAPIKey(req.params.id)
            return addChatflowsCount(keys, res)
        })

        // Verify api key
        this.app.get('/api/v1/verify/apikey/:apiKey', async (req: Request, res: Response) => {
            try {
                const apiKey = await getApiKey(req.params.apiKey)
                if (!apiKey) return res.status(401).send('Unauthorized')
                return res.status(200).send('OK')
            } catch (err: any) {
                return res.status(500).send(err?.message)
            }
        })

        // ----------------------------------------
        // Serve UI static
        // ----------------------------------------

        const packagePath = getNodeModulesPackagePath('flowise-ui')
        const uiBuildPath = path.join(packagePath, 'build')
        const uiHtmlPath = path.join(packagePath, 'build', 'index.html')

        this.app.use('/', express.static(uiBuildPath))

        // All other requests not handled will return React app
        this.app.use((req, res) => {
            res.sendFile(uiHtmlPath)
        })
    }

    /**
     * Validate API Key
     * @param {Request} req
     * @param {Response} res
     * @param {ChatFlow} chatflow
     */
    async validateKey(req: Request, chatflow: ChatFlow) {
        const chatFlowApiKeyId = chatflow.apikeyid
        if (!chatFlowApiKeyId) return true

        const authorizationHeader = (req.headers['Authorization'] as string) ?? (req.headers['authorization'] as string) ?? ''
        if (chatFlowApiKeyId && !authorizationHeader) return false

        const suppliedKey = authorizationHeader.split(`Bearer `).pop()
        if (suppliedKey) {
            const keys = await getAPIKeys()
            const apiSecret = keys.find((key) => key.id === chatFlowApiKeyId)?.apiSecret
            if (!compareKeys(apiSecret, suppliedKey)) return false
            return true
        }
        return false
    }

    /**
     * Method that get chat messages.
     * @param {string} chatflowid
     * @param {chatType} chatType
     * @param {string} sortOrder
     * @param {string} chatId
     * @param {string} memoryType
     * @param {string} sessionId
     * @param {string} startDate
     * @param {string} endDate
     */
    async getChatMessage(
        chatflowid: string,
        chatType: chatType | undefined,
        sortOrder: string = 'ASC',
        chatId?: string,
        memoryType?: string,
        sessionId?: string,
        startDate?: string,
        endDate?: string
    ): Promise<ChatMessage[]> {
        let fromDate
        if (startDate) fromDate = new Date(startDate)

        let toDate
        if (endDate) toDate = new Date(endDate)

        return await this.AppDataSource.getRepository(ChatMessage).find({
            where: {
                chatflowid,
                chatType,
                chatId,
                memoryType: memoryType ?? (chatId ? IsNull() : undefined),
                sessionId: sessionId ?? (chatId ? IsNull() : undefined),
                createdDate: toDate && fromDate ? Between(fromDate, toDate) : undefined
            },
            order: {
                createdDate: sortOrder === 'DESC' ? 'DESC' : 'ASC'
            }
        })
    }

    /**
     * Method that add chat messages.
     * @param {Partial<IChatMessage>} chatMessage
     */
    async addChatMessage(chatMessage: Partial<IChatMessage>): Promise<ChatMessage> {
        const newChatMessage = new ChatMessage()
        Object.assign(newChatMessage, chatMessage)

        const chatmessage = this.AppDataSource.getRepository(ChatMessage).create(newChatMessage)
        return await this.AppDataSource.getRepository(ChatMessage).save(chatmessage)
    }

    async upsertVector(req: Request, res: Response, isInternal: boolean = false) {
        try {
            const chatflowid = req.params.id
            let incomingInput: IncomingInput = req.body

            const chatflow = await this.AppDataSource.getRepository(ChatFlow).findOneBy({
                id: chatflowid
            })
            if (!chatflow) return res.status(404).send(`Chatflow ${chatflowid} not found`)

            if (!isInternal) {
                const isKeyValidated = await this.validateKey(req, chatflow)
                if (!isKeyValidated) return res.status(401).send('Unauthorized')
            }

            const files = (req.files as any[]) || []

            if (files.length) {
                const overrideConfig: ICommonObject = { ...req.body }
                for (const file of files) {
                    const fileData = fs.readFileSync(file.path, { encoding: 'base64' })
                    const dataBase64String = `data:${file.mimetype};base64,${fileData},filename:${file.filename}`

                    const fileInputField = mapMimeTypeToInputField(file.mimetype)
                    if (overrideConfig[fileInputField]) {
                        overrideConfig[fileInputField] = JSON.stringify([...JSON.parse(overrideConfig[fileInputField]), dataBase64String])
                    } else {
                        overrideConfig[fileInputField] = JSON.stringify([dataBase64String])
                    }
                }
                incomingInput = {
                    question: req.body.question ?? 'hello',
                    overrideConfig,
                    history: [],
                    stopNodeId: req.body.stopNodeId
                }
            }

            /*** Get chatflows and prepare data  ***/
            const flowData = chatflow.flowData
            const parsedFlowData: IReactFlowObject = JSON.parse(flowData)
            const nodes = parsedFlowData.nodes
            const edges = parsedFlowData.edges

            let stopNodeId = incomingInput?.stopNodeId ?? ''
            let chatHistory = incomingInput?.history
            let chatId = incomingInput.chatId ?? ''
            let isUpsert = true

            // Get session ID
            const memoryNode = findMemoryNode(nodes, edges)
            let sessionId = undefined
            if (memoryNode) sessionId = getMemorySessionId(memoryNode, incomingInput, chatId, isInternal)

            const vsNodes = nodes.filter(
                (node) =>
                    node.data.category === 'Vector Stores' &&
                    !node.data.label.includes('Upsert') &&
                    !node.data.label.includes('Load Existing')
            )
            if (vsNodes.length > 1 && !stopNodeId) {
                return res.status(500).send('There are multiple vector nodes, please provide stopNodeId in body request')
            } else if (vsNodes.length === 1 && !stopNodeId) {
                stopNodeId = vsNodes[0].data.id
            } else if (!vsNodes.length && !stopNodeId) {
                return res.status(500).send('No vector node found')
            }

            const { graph } = constructGraphs(nodes, edges, { isReversed: true })

            const nodeIds = getAllConnectedNodes(graph, stopNodeId)

            const filteredGraph: INodeDirectedGraph = {}
            for (const key of nodeIds) {
                if (Object.prototype.hasOwnProperty.call(graph, key)) {
                    filteredGraph[key] = graph[key]
                }
            }

            const { startingNodeIds, depthQueue } = getStartingNodes(filteredGraph, stopNodeId)

            await buildLangchain(
                startingNodeIds,
                nodes,
                edges,
                filteredGraph,
                depthQueue,
                this.nodesPool.componentNodes,
                incomingInput.question,
                chatHistory,
                chatId,
                sessionId ?? '',
                chatflowid,
                this.AppDataSource,
                incomingInput?.overrideConfig,
                this.cachePool,
                isUpsert,
                stopNodeId
            )

            const startingNodes = nodes.filter((nd) => startingNodeIds.includes(nd.data.id))

            this.chatflowPool.add(chatflowid, undefined, startingNodes, incomingInput?.overrideConfig)

            await this.telemetry.sendTelemetry('vector_upserted', {
                version: await getAppVersion(),
                chatlowId: chatflowid,
                type: isInternal ? chatType.INTERNAL : chatType.EXTERNAL,
                flowGraph: getTelemetryFlowObj(nodes, edges),
                stopNodeId
            })

            return res.status(201).send('Successfully Upserted')
        } catch (e: any) {
            logger.error('[server]: Error:', e)
            return res.status(500).send(e.message)
        }
    }

    /**
     * Build Chatflow
     * @param {Request} req
     * @param {Response} res
     * @param {Server} socketIO
     * @param {boolean} isInternal
     * @param {boolean} isUpsert
     */
    async buildChatflow(req: Request, res: Response, socketIO?: Server, isInternal: boolean = false) {
        try {
            const chatflowid = req.params.id
            let incomingInput: IncomingInput = req.body

            let nodeToExecuteData: INodeData

            const chatflow = await this.AppDataSource.getRepository(ChatFlow).findOneBy({
                id: chatflowid
            })
            if (!chatflow) return res.status(404).send(`Chatflow ${chatflowid} not found`)

            const chatId = incomingInput.chatId ?? incomingInput.overrideConfig?.sessionId ?? uuidv4()
            const userMessageDateTime = new Date()

            if (!isInternal) {
                const isKeyValidated = await this.validateKey(req, chatflow)
                if (!isKeyValidated) return res.status(401).send('Unauthorized')
            }

            let isStreamValid = false

            const files = (req.files as any[]) || []

            if (files.length) {
                const overrideConfig: ICommonObject = { ...req.body }
                for (const file of files) {
                    const fileData = fs.readFileSync(file.path, { encoding: 'base64' })
                    const dataBase64String = `data:${file.mimetype};base64,${fileData},filename:${file.filename}`

                    const fileInputField = mapMimeTypeToInputField(file.mimetype)
                    if (overrideConfig[fileInputField]) {
                        overrideConfig[fileInputField] = JSON.stringify([...JSON.parse(overrideConfig[fileInputField]), dataBase64String])
                    } else {
                        overrideConfig[fileInputField] = JSON.stringify([dataBase64String])
                    }
                }
                incomingInput = {
                    question: req.body.question ?? 'hello',
                    overrideConfig,
                    history: [],
                    socketIOClientId: req.body.socketIOClientId
                }
            }

            /*** Get chatflows and prepare data  ***/
            const flowData = chatflow.flowData
            const parsedFlowData: IReactFlowObject = JSON.parse(flowData)
            const nodes = parsedFlowData.nodes
            const edges = parsedFlowData.edges

            // Get session ID
            const memoryNode = findMemoryNode(nodes, edges)
            const memoryType = memoryNode?.data.label
            let sessionId = undefined
            if (memoryNode) sessionId = getMemorySessionId(memoryNode, incomingInput, chatId, isInternal)

            /*   Reuse the flow without having to rebuild (to avoid duplicated upsert, recomputation, reinitialization of memory) when all these conditions met:
             * - Node Data already exists in pool
             * - Still in sync (i.e the flow has not been modified since)
             * - Existing overrideConfig and new overrideConfig are the same
             * - Flow doesn't start with/contain nodes that depend on incomingInput.question
             * TODO: convert overrideConfig to hash when we no longer store base64 string but filepath
             ***/
            const isFlowReusable = () => {
                return (
                    Object.prototype.hasOwnProperty.call(this.chatflowPool.activeChatflows, chatflowid) &&
                    this.chatflowPool.activeChatflows[chatflowid].inSync &&
                    this.chatflowPool.activeChatflows[chatflowid].endingNodeData &&
                    isSameOverrideConfig(
                        isInternal,
                        this.chatflowPool.activeChatflows[chatflowid].overrideConfig,
                        incomingInput.overrideConfig
                    ) &&
                    !isStartNodeDependOnInput(this.chatflowPool.activeChatflows[chatflowid].startingNodes, nodes)
                )
            }

            if (isFlowReusable()) {
                nodeToExecuteData = this.chatflowPool.activeChatflows[chatflowid].endingNodeData as INodeData
                isStreamValid = isFlowValidForStream(nodes, nodeToExecuteData)
                logger.debug(
                    `[server]: Reuse existing chatflow ${chatflowid} with ending node ${nodeToExecuteData.label} (${nodeToExecuteData.id})`
                )
            } else {
                /*** Get Ending Node with Directed Graph  ***/
                const { graph, nodeDependencies } = constructGraphs(nodes, edges)
                const directedGraph = graph
                const endingNodeIds = getEndingNodes(nodeDependencies, directedGraph)
                if (!endingNodeIds.length) return res.status(500).send(`Ending nodes not found`)

                const endingNodes = nodes.filter((nd) => endingNodeIds.includes(nd.id))
                for (const endingNode of endingNodes) {
                    const endingNodeData = endingNode.data
                    if (!endingNodeData) return res.status(500).send(`Ending node ${endingNode.id} data not found`)

<<<<<<< HEAD
                if (
                    endingNodeData &&
                    endingNodeData.category !== 'Chains' &&
                    endingNodeData.category !== 'Agents' &&
                    endingNodeData.category !== 'Engine' &&
                    !isUpsert
                ) {
                    return res.status(500).send(`Ending node must be either a Chain or Agent`)
                }
=======
                    if (endingNodeData && endingNodeData.category !== 'Chains' && endingNodeData.category !== 'Agents') {
                        return res.status(500).send(`Ending node must be either a Chain or Agent`)
                    }
>>>>>>> 764efccc

                    if (
                        endingNodeData.outputs &&
                        Object.keys(endingNodeData.outputs).length &&
                        !Object.values(endingNodeData.outputs).includes(endingNodeData.name)
                    ) {
                        return res
                            .status(500)
                            .send(
                                `Output of ${endingNodeData.label} (${endingNodeData.id}) must be ${endingNodeData.label}, can't be an Output Prediction`
                            )
                    }

                    isStreamValid = isFlowValidForStream(nodes, endingNodeData)
                }

                let chatHistory: IMessage[] = incomingInput.history ?? []

                // When {{chat_history}} is used in Prompt Template, fetch the chat conversations from memory node
                for (const endingNode of endingNodes) {
                    const endingNodeData = endingNode.data

                    if (!endingNodeData.inputs?.memory) continue

<<<<<<< HEAD
                let chatHistory: IMessage[] = incomingInput.history

                // If chatHistory is empty, and sessionId/chatId is present, replace it
                if (
                    endingNodeData.inputs?.memory &&
                    !incomingInput.history &&
                    (incomingInput.chatId || incomingInput.overrideConfig?.sessionId)
                ) {
=======
>>>>>>> 764efccc
                    const memoryNodeId = endingNodeData.inputs?.memory.split('.')[0].replace('{{', '')
                    const memoryNode = nodes.find((node) => node.data.id === memoryNodeId)

                    if (!memoryNode) continue

                    if (!chatHistory.length && (incomingInput.chatId || incomingInput.overrideConfig?.sessionId)) {
                        chatHistory = await getSessionChatHistory(
                            memoryNode,
                            this.nodesPool.componentNodes,
                            incomingInput,
                            this.AppDataSource,
                            databaseEntities,
                            logger
                        )
                    }
                }

                /*** Get Starting Nodes with Reversed Graph ***/
                const constructedObj = constructGraphs(nodes, edges, { isReversed: true })
                const nonDirectedGraph = constructedObj.graph
                let startingNodeIds: string[] = []
                let depthQueue: IDepthQueue = {}
                for (const endingNodeId of endingNodeIds) {
                    const res = getStartingNodes(nonDirectedGraph, endingNodeId)
                    startingNodeIds.push(...res.startingNodeIds)
                    depthQueue = Object.assign(depthQueue, res.depthQueue)
                }
                startingNodeIds = [...new Set(startingNodeIds)]

                const startingNodes = nodes.filter((nd) => startingNodeIds.includes(nd.id))

                logger.debug(`[server]: Start building chatflow ${chatflowid}`)
                /*** BFS to traverse from Starting Nodes to Ending Node ***/
                const reactFlowNodes = await buildLangchain(
                    startingNodeIds,
                    nodes,
                    edges,
                    graph,
                    depthQueue,
                    this.nodesPool.componentNodes,
                    incomingInput.question,
                    chatHistory,
                    chatId,
                    sessionId ?? '',
                    chatflowid,
                    this.AppDataSource,
                    incomingInput?.overrideConfig,
                    this.cachePool
                )

                const nodeToExecute =
                    endingNodeIds.length === 1
                        ? reactFlowNodes.find((node: IReactFlowNode) => endingNodeIds[0] === node.id)
                        : reactFlowNodes[reactFlowNodes.length - 1]
                if (!nodeToExecute) return res.status(404).send(`Node not found`)

                if (incomingInput.overrideConfig) {
                    nodeToExecute.data = replaceInputsWithConfig(nodeToExecute.data, incomingInput.overrideConfig)
                }

                const reactFlowNodeData: INodeData = resolveVariables(
                    nodeToExecute.data,
                    reactFlowNodes,
                    incomingInput.question,
                    chatHistory
                )
                nodeToExecuteData = reactFlowNodeData

                this.chatflowPool.add(chatflowid, nodeToExecuteData, startingNodes, incomingInput?.overrideConfig)
            }

            logger.debug(`[server]: Running ${nodeToExecuteData.label} (${nodeToExecuteData.id})`)

<<<<<<< HEAD
            let sessionId = undefined
            if (nodeToExecuteData.instance) sessionId = replaceMemorySessionId(nodeToExecuteData.instance, chatId)

            let result = isStreamValid
                ? await nodeInstance.run(nodeToExecuteData, incomingInput.question, {
                      chatHistory: incomingInput.history,
                      socketIO,
                      socketIOClientId: incomingInput.socketIOClientId,
=======
            const nodeInstanceFilePath = this.nodesPool.componentNodes[nodeToExecuteData.name].filePath as string
            const nodeModule = await import(nodeInstanceFilePath)
            const nodeInstance = new nodeModule.nodeClass({ sessionId })

            let result = isStreamValid
                ? await nodeInstance.run(nodeToExecuteData, incomingInput.question, {
                      chatId,
                      chatflowid,
                      chatHistory: incomingInput.history,
>>>>>>> 764efccc
                      logger,
                      appDataSource: this.AppDataSource,
                      databaseEntities,
                      analytic: chatflow.analytic,
                      socketIO,
                      socketIOClientId: incomingInput.socketIOClientId
                  })
                : await nodeInstance.run(nodeToExecuteData, incomingInput.question, {
<<<<<<< HEAD
=======
                      chatId,
                      chatflowid,
>>>>>>> 764efccc
                      chatHistory: incomingInput.history,
                      logger,
                      appDataSource: this.AppDataSource,
                      databaseEntities,
                      analytic: chatflow.analytic
                  })

            result = typeof result === 'string' ? { text: result } : result

            // Retrieve threadId from assistant if exists
            if (typeof result === 'object' && result.assistant) {
                sessionId = result.assistant.threadId
            }

            const memoryNode = this.findMemoryLabel(nodes, edges)
            const memoryType = memoryNode?.data.label

            const userMessage: Omit<IChatMessage, 'id'> = {
                role: 'userMessage',
                content: incomingInput.question,
                chatflowid,
                chatType: isInternal ? chatType.INTERNAL : chatType.EXTERNAL,
                chatId,
                memoryType,
                sessionId,
                createdDate: userMessageDateTime
            }
            await this.addChatMessage(userMessage)

            let resultText = ''
            if (result.text) resultText = result.text
            else if (result.json) resultText = '```json\n' + JSON.stringify(result.json, null, 2)
            else resultText = JSON.stringify(result, null, 2)

            const apiMessage: Omit<IChatMessage, 'id' | 'createdDate'> = {
                role: 'apiMessage',
                content: resultText,
                chatflowid,
                chatType: isInternal ? chatType.INTERNAL : chatType.EXTERNAL,
                chatId,
                memoryType,
                sessionId
            }
            if (result?.sourceDocuments) apiMessage.sourceDocuments = JSON.stringify(result.sourceDocuments)
            if (result?.usedTools) apiMessage.usedTools = JSON.stringify(result.usedTools)
            if (result?.fileAnnotations) apiMessage.fileAnnotations = JSON.stringify(result.fileAnnotations)
            await this.addChatMessage(apiMessage)

            logger.debug(`[server]: Finished running ${nodeToExecuteData.label} (${nodeToExecuteData.id})`)
            await this.telemetry.sendTelemetry('prediction_sent', {
                version: await getAppVersion(),
                chatlowId: chatflowid,
                chatId,
                type: isInternal ? chatType.INTERNAL : chatType.EXTERNAL,
                flowGraph: getTelemetryFlowObj(nodes, edges)
            })

            // Prepare response
            result.chatId = chatId
            if (sessionId) result.sessionId = sessionId
            if (memoryType) result.memoryType = memoryType

            return res.json(result)
        } catch (e: any) {
            logger.error('[server]: Error:', e)
            return res.status(500).send(e.message)
        }
    }

    async stopApp() {
        try {
            const removePromises: any[] = []
            removePromises.push(this.telemetry.flush())
            await Promise.all(removePromises)
        } catch (e) {
            logger.error(`❌[server]: Flowise Server shut down error: ${e}`)
        }
    }
}

let serverApp: App | undefined

export async function getAllChatFlow(): Promise<IChatFlow[]> {
    return await getDataSource().getRepository(ChatFlow).find()
}

export async function start(): Promise<void> {
    serverApp = new App()

    const port = parseInt(process.env.PORT || '', 10) || 3000
    const server = http.createServer(serverApp.app)

    const io = new Server(server, {
        cors: {
            origin: '*'
        }
    })

    await serverApp.initDatabase()
    await serverApp.config(io)

    server.listen(port, () => {
        logger.info(`⚡️ [server]: Flowise Server is listening at ${port}`)
    })
}

export function getInstance(): App | undefined {
    return serverApp
}<|MERGE_RESOLUTION|>--- conflicted
+++ resolved
@@ -40,12 +40,6 @@
     decryptCredentialData,
     replaceInputsWithConfig,
     getEncryptionKey,
-<<<<<<< HEAD
-    replaceMemorySessionId,
-    getUserHome,
-    replaceChatHistory,
-    clearSessionMemory
-=======
     getMemorySessionId,
     getUserHome,
     getSessionChatHistory,
@@ -54,7 +48,6 @@
     findMemoryNode,
     getTelemetryFlowObj,
     getAppVersion
->>>>>>> 764efccc
 } from './utils'
 import { cloneDeep, omit, uniqWith, isEqual } from 'lodash'
 import { getDataSource } from './DataSource'
@@ -467,25 +460,19 @@
 
             const endingNodes = nodes.filter((nd) => endingNodeIds.includes(nd.id))
 
-<<<<<<< HEAD
-            if (
-                endingNodeData &&
-                endingNodeData.category !== 'Chains' &&
-                endingNodeData.category !== 'Agents' &&
-                endingNodeData.category !== 'Engine'
-            ) {
-                return res.status(500).send(`Ending node must be either a Chain or Agent`)
-            }
-=======
             let isStreaming = false
             for (const endingNode of endingNodes) {
                 const endingNodeData = endingNode.data
                 if (!endingNodeData) return res.status(500).send(`Ending node ${endingNode.id} data not found`)
 
-                if (endingNodeData && endingNodeData.category !== 'Chains' && endingNodeData.category !== 'Agents') {
+                if (
+                    endingNodeData &&
+                    endingNodeData.category !== 'Chains' &&
+                    endingNodeData.category !== 'Agents' &&
+                    endingNodeData.category !== 'Engine'
+                ) {
                     return res.status(500).send(`Ending node must be either a Chain or Agent`)
                 }
->>>>>>> 764efccc
 
                 isStreaming = isFlowValidForStream(nodes, endingNodeData)
             }
@@ -569,17 +556,6 @@
             const parsedFlowData: IReactFlowObject = JSON.parse(flowData)
             const nodes = parsedFlowData.nodes
 
-<<<<<<< HEAD
-            await clearSessionMemory(
-                nodes,
-                this.nodesPool.componentNodes,
-                chatId,
-                this.AppDataSource,
-                sessionId,
-                memoryType,
-                isClearFromViewMessageDialog
-            )
-=======
             try {
                 await clearSessionMemory(
                     nodes,
@@ -593,7 +569,6 @@
             } catch (e) {
                 return res.status(500).send('Error clearing chat messages')
             }
->>>>>>> 764efccc
 
             const deleteOptions: FindOptionsWhere<ChatMessage> = { chatflowid }
             if (chatId) deleteOptions.chatId = chatId
@@ -1682,21 +1657,14 @@
                     const endingNodeData = endingNode.data
                     if (!endingNodeData) return res.status(500).send(`Ending node ${endingNode.id} data not found`)
 
-<<<<<<< HEAD
-                if (
-                    endingNodeData &&
-                    endingNodeData.category !== 'Chains' &&
-                    endingNodeData.category !== 'Agents' &&
-                    endingNodeData.category !== 'Engine' &&
-                    !isUpsert
-                ) {
-                    return res.status(500).send(`Ending node must be either a Chain or Agent`)
-                }
-=======
-                    if (endingNodeData && endingNodeData.category !== 'Chains' && endingNodeData.category !== 'Agents') {
+                    if (
+                        endingNodeData &&
+                        endingNodeData.category !== 'Chains' &&
+                        endingNodeData.category !== 'Agents' &&
+                        endingNodeData.category !== 'Engine'
+                    ) {
                         return res.status(500).send(`Ending node must be either a Chain or Agent`)
                     }
->>>>>>> 764efccc
 
                     if (
                         endingNodeData.outputs &&
@@ -1721,17 +1689,6 @@
 
                     if (!endingNodeData.inputs?.memory) continue
 
-<<<<<<< HEAD
-                let chatHistory: IMessage[] = incomingInput.history
-
-                // If chatHistory is empty, and sessionId/chatId is present, replace it
-                if (
-                    endingNodeData.inputs?.memory &&
-                    !incomingInput.history &&
-                    (incomingInput.chatId || incomingInput.overrideConfig?.sessionId)
-                ) {
-=======
->>>>>>> 764efccc
                     const memoryNodeId = endingNodeData.inputs?.memory.split('.')[0].replace('{{', '')
                     const memoryNode = nodes.find((node) => node.data.id === memoryNodeId)
 
@@ -1805,16 +1762,6 @@
 
             logger.debug(`[server]: Running ${nodeToExecuteData.label} (${nodeToExecuteData.id})`)
 
-<<<<<<< HEAD
-            let sessionId = undefined
-            if (nodeToExecuteData.instance) sessionId = replaceMemorySessionId(nodeToExecuteData.instance, chatId)
-
-            let result = isStreamValid
-                ? await nodeInstance.run(nodeToExecuteData, incomingInput.question, {
-                      chatHistory: incomingInput.history,
-                      socketIO,
-                      socketIOClientId: incomingInput.socketIOClientId,
-=======
             const nodeInstanceFilePath = this.nodesPool.componentNodes[nodeToExecuteData.name].filePath as string
             const nodeModule = await import(nodeInstanceFilePath)
             const nodeInstance = new nodeModule.nodeClass({ sessionId })
@@ -1824,7 +1771,6 @@
                       chatId,
                       chatflowid,
                       chatHistory: incomingInput.history,
->>>>>>> 764efccc
                       logger,
                       appDataSource: this.AppDataSource,
                       databaseEntities,
@@ -1833,11 +1779,8 @@
                       socketIOClientId: incomingInput.socketIOClientId
                   })
                 : await nodeInstance.run(nodeToExecuteData, incomingInput.question, {
-<<<<<<< HEAD
-=======
                       chatId,
                       chatflowid,
->>>>>>> 764efccc
                       chatHistory: incomingInput.history,
                       logger,
                       appDataSource: this.AppDataSource,
@@ -1851,9 +1794,6 @@
             if (typeof result === 'object' && result.assistant) {
                 sessionId = result.assistant.threadId
             }
-
-            const memoryNode = this.findMemoryLabel(nodes, edges)
-            const memoryType = memoryNode?.data.label
 
             const userMessage: Omit<IChatMessage, 'id'> = {
                 role: 'userMessage',
