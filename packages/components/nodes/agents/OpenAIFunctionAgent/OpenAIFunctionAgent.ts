import { ChainValues, AgentStep, BaseMessage } from 'langchain/schema'
import { getBaseClasses } from '../../../src/utils'
import { flatten } from 'lodash'
import { RunnableSequence } from 'langchain/schema/runnable'
import { formatToOpenAIFunction } from 'langchain/tools'
import { ChatOpenAI } from 'langchain/chat_models/openai'
import { FlowiseMemory, ICommonObject, IMessage, INode, INodeData, INodeParams } from '../../../src/Interface'
import { ConsoleCallbackHandler, CustomChainHandler, additionalCallbacks } from '../../../src/handler'
import { ChatPromptTemplate, MessagesPlaceholder } from 'langchain/prompts'
import { OpenAIFunctionsAgentOutputParser } from 'langchain/agents/openai/output_parser'
import { AgentExecutor, formatAgentSteps } from '../../../src/agents'

class OpenAIFunctionAgent_Agents implements INode {
    label: string
    name: string
    version: number
    description: string
    type: string
    icon: string
    category: string
    baseClasses: string[]
    inputs: INodeParams[]
    sessionId?: string

    constructor(fields?: { sessionId?: string }) {
        this.label = 'OpenAI Function Agent'
        this.name = 'openAIFunctionAgent'
        this.version = 3.0
        this.type = 'AgentExecutor'
        this.category = 'Agents'
        this.icon = 'function.svg'
        this.description = `An agent that uses Function Calling to pick the tool and args to call`
        this.baseClasses = [this.type, ...getBaseClasses(AgentExecutor)]
        this.inputs = [
            {
                label: 'Allowed Tools',
                name: 'tools',
                type: 'Tool',
                list: true
            },
            {
                label: 'Memory',
                name: 'memory',
                type: 'BaseChatMemory'
            },
            {
                label: 'OpenAI/Azure Chat Model',
                name: 'model',
                type: 'BaseChatModel'
            },
            {
                label: 'System Message',
                name: 'systemMessage',
                type: 'string',
                rows: 4,
                optional: true,
                additionalParams: true
            }
        ]
        this.sessionId = fields?.sessionId
    }

    async init(nodeData: INodeData, input: string, options: ICommonObject): Promise<any> {
        return prepareAgent(nodeData, { sessionId: this.sessionId, chatId: options.chatId, input }, options.chatHistory)
    }

    async run(nodeData: INodeData, input: string, options: ICommonObject): Promise<string> {
        const memory = nodeData.inputs?.memory as FlowiseMemory
        const executor = prepareAgent(nodeData, { sessionId: this.sessionId, chatId: options.chatId, input }, options.chatHistory)

        const loggerHandler = new ConsoleCallbackHandler(options.logger)
        const callbacks = await additionalCallbacks(nodeData, options)

        let res: ChainValues = {}

        if (options.socketIO && options.socketIOClientId) {
            const handler = new CustomChainHandler(options.socketIO, options.socketIOClientId)
            res = await executor.invoke({ input }, { callbacks: [loggerHandler, handler, ...callbacks] })
        } else {
            res = await executor.invoke({ input }, { callbacks: [loggerHandler, ...callbacks] })
        }

        await memory.addChatMessages(
            [
                {
                    text: input,
                    type: 'userMessage'
                },
                {
                    text: res?.output,
                    type: 'apiMessage'
                }
            ],
            this.sessionId
        )

        return res?.output
    }
}

<<<<<<< HEAD
const prepareAgent = (
    nodeData: INodeData,
    flowObj: { sessionId?: string; chatId?: string; input?: string },
    chatHistory: IMessage[] = []
) => {
=======
const formatAgentSteps = (steps: AgentStep[]): BaseMessage[] =>
    steps.flatMap(({ action, observation }) => {
        const create_function_message = (observation: string, action: AgentAction) => {
            let content: string
            if (typeof observation !== 'string') {
                content = JSON.stringify(observation)
            } else {
                content = observation
            }
            return new FunctionMessage(content, action.tool)
        }
        if ('messageLog' in action && action.messageLog !== undefined) {
            const log = action.messageLog as BaseMessage[]
            return log.concat(create_function_message(observation, action))
        } else {
            return [new AIMessage(action.log)]
        }
    })

const prepareAgent = (nodeData: INodeData, sessionId?: string) => {
>>>>>>> 8847fc9d
    const model = nodeData.inputs?.model as ChatOpenAI
    const memory = nodeData.inputs?.memory as FlowiseMemory
    const systemMessage = nodeData.inputs?.systemMessage as string
    let tools = nodeData.inputs?.tools
    tools = flatten(tools)
    const memoryKey = memory.memoryKey ? memory.memoryKey : 'chat_history'
    const inputKey = memory.inputKey ? memory.inputKey : 'input'

    const prompt = ChatPromptTemplate.fromMessages([
        ['system', systemMessage ? systemMessage : `You are a helpful AI assistant.`],
        new MessagesPlaceholder(memoryKey),
        ['human', `{${inputKey}}`],
        new MessagesPlaceholder('agent_scratchpad')
    ])

    const modelWithFunctions = model.bind({
        functions: [...tools.map((tool: any) => formatToOpenAIFunction(tool))]
    })

    const runnableAgent = RunnableSequence.from([
        {
            [inputKey]: (i: { input: string; steps: AgentStep[] }) => i.input,
            agent_scratchpad: (i: { input: string; steps: AgentStep[] }) => formatAgentSteps(i.steps),
            [memoryKey]: async (_: { input: string; steps: AgentStep[] }) => {
                const messages = (await memory.getChatMessages(flowObj?.sessionId, true, chatHistory)) as BaseMessage[]
                return messages ?? []
            }
        },
        prompt,
        modelWithFunctions,
        new OpenAIFunctionsAgentOutputParser()
    ])

    const executor = AgentExecutor.fromAgentAndTools({
        agent: runnableAgent,
        tools,
        sessionId: flowObj?.sessionId,
        chatId: flowObj?.chatId,
        input: flowObj?.input,
        verbose: process.env.DEBUG === 'true' ? true : false
    })

    return executor
}

module.exports = { nodeClass: OpenAIFunctionAgent_Agents }<|MERGE_RESOLUTION|>--- conflicted
+++ resolved
@@ -98,34 +98,11 @@
     }
 }
 
-<<<<<<< HEAD
 const prepareAgent = (
     nodeData: INodeData,
     flowObj: { sessionId?: string; chatId?: string; input?: string },
     chatHistory: IMessage[] = []
 ) => {
-=======
-const formatAgentSteps = (steps: AgentStep[]): BaseMessage[] =>
-    steps.flatMap(({ action, observation }) => {
-        const create_function_message = (observation: string, action: AgentAction) => {
-            let content: string
-            if (typeof observation !== 'string') {
-                content = JSON.stringify(observation)
-            } else {
-                content = observation
-            }
-            return new FunctionMessage(content, action.tool)
-        }
-        if ('messageLog' in action && action.messageLog !== undefined) {
-            const log = action.messageLog as BaseMessage[]
-            return log.concat(create_function_message(observation, action))
-        } else {
-            return [new AIMessage(action.log)]
-        }
-    })
-
-const prepareAgent = (nodeData: INodeData, sessionId?: string) => {
->>>>>>> 8847fc9d
     const model = nodeData.inputs?.model as ChatOpenAI
     const memory = nodeData.inputs?.memory as FlowiseMemory
     const systemMessage = nodeData.inputs?.systemMessage as string
