import { flatten } from 'lodash'
import { Tool } from '@langchain/core/tools'
import { BaseChatModel } from '@langchain/core/language_models/chat_models'
import { AIMessage, BaseMessage, HumanMessage } from '@langchain/core/messages'
import { ChainValues } from '@langchain/core/utils/types'
import { AgentStep } from '@langchain/core/agents'
import { renderTemplate } from '@langchain/core/prompts'
import { RunnableSequence } from '@langchain/core/runnables'
import { ChatConversationalAgent } from 'langchain/agents'
import { getBaseClasses } from '../../../src/utils'
import { ConsoleCallbackHandler, CustomChainHandler, additionalCallbacks } from '../../../src/handler'
import { FlowiseMemory, ICommonObject, IMessage, INode, INodeData, INodeParams } from '../../../src/Interface'
import { AgentExecutor } from '../../../src/agents'
<<<<<<< HEAD
import { ChatConversationalAgent } from 'langchain/agents'
import { renderTemplate } from '@langchain/core/prompts'
import { injectAgentExecutorNodeData } from '../../../src/multiModalUtils'
=======
>>>>>>> 13c97d2f

const DEFAULT_PREFIX = `Assistant is a large language model trained by OpenAI.

Assistant is designed to be able to assist with a wide range of tasks, from answering simple questions to providing in-depth explanations and discussions on a wide range of topics. As a language model, Assistant is able to generate human-like text based on the input it receives, allowing it to engage in natural-sounding conversations and provide responses that are coherent and relevant to the topic at hand.

Assistant is constantly learning and improving, and its capabilities are constantly evolving. It is able to process and understand large amounts of text, and can use this knowledge to provide accurate and informative responses to a wide range of questions. Additionally, Assistant is able to generate its own text based on the input it receives, allowing it to engage in discussions and provide explanations and descriptions on a wide range of topics.

Overall, Assistant is a powerful system that can help with a wide range of tasks and provide valuable insights and information on a wide range of topics. Whether you need help with a specific question or just want to have a conversation about a particular topic, Assistant is here to assist.`

const TEMPLATE_TOOL_RESPONSE = `TOOL RESPONSE:
---------------------
{observation}

USER'S INPUT
--------------------

Okay, so what is the response to my last comment? If using information obtained from the tools you must mention it explicitly without mentioning the tool names - I have forgotten all TOOL RESPONSES! Remember to respond with a markdown code snippet of a json blob with a single action, and NOTHING else.`

class ConversationalAgent_Agents implements INode {
    label: string
    name: string
    version: number
    description: string
    type: string
    icon: string
    category: string
    baseClasses: string[]
    inputs: INodeParams[]
    sessionId?: string

    constructor(fields?: { sessionId?: string }) {
        this.label = 'Conversational Agent'
        this.name = 'conversationalAgent'
        this.version = 2.0
        this.type = 'AgentExecutor'
        this.category = 'Agents'
        this.icon = 'agent.svg'
        this.description = 'Conversational agent for a chat model. It will utilize chat specific prompts'
        this.baseClasses = [this.type, ...getBaseClasses(AgentExecutor)]
        this.inputs = [
            {
                label: 'Allowed Tools',
                name: 'tools',
                type: 'Tool',
                list: true
            },
            {
                label: 'Chat Model',
                name: 'model',
                type: 'BaseChatModel'
            },
            {
                label: 'Memory',
                name: 'memory',
                type: 'BaseChatMemory'
            },
            {
                label: 'System Message',
                name: 'systemMessage',
                type: 'string',
                rows: 4,
                default: DEFAULT_PREFIX,
                optional: true,
                additionalParams: true
            }
        ]
        this.sessionId = fields?.sessionId
    }

    async init(nodeData: INodeData, input: string, options: ICommonObject): Promise<any> {
        return prepareAgent(nodeData, { sessionId: this.sessionId, chatId: options.chatId, input }, options.chatHistory)
    }

    async run(nodeData: INodeData, input: string, options: ICommonObject): Promise<string> {
        const memory = nodeData.inputs?.memory as FlowiseMemory

        const executor = await prepareAgent(nodeData, { sessionId: this.sessionId, chatId: options.chatId, input }, options.chatHistory)
        injectAgentExecutorNodeData(executor, nodeData, options)

        const loggerHandler = new ConsoleCallbackHandler(options.logger)
        const callbacks = await additionalCallbacks(nodeData, options)

        let res: ChainValues = {}

        if (options.socketIO && options.socketIOClientId) {
            const handler = new CustomChainHandler(options.socketIO, options.socketIOClientId)
            res = await executor.invoke({ input }, { callbacks: [loggerHandler, handler, ...callbacks] })
        } else {
            res = await executor.invoke({ input }, { callbacks: [loggerHandler, ...callbacks] })
        }

        await memory.addChatMessages(
            [
                {
                    text: input,
                    type: 'userMessage'
                },
                {
                    text: res?.output,
                    type: 'apiMessage'
                }
            ],
            this.sessionId
        )

        return res?.output
    }
}

const prepareAgent = async (
    nodeData: INodeData,
    flowObj: { sessionId?: string; chatId?: string; input?: string },
    chatHistory: IMessage[] = []
) => {
    const model = nodeData.inputs?.model as BaseChatModel
    let tools = nodeData.inputs?.tools as Tool[]
    tools = flatten(tools)
    const memory = nodeData.inputs?.memory as FlowiseMemory
    const systemMessage = nodeData.inputs?.systemMessage as string
    const memoryKey = memory.memoryKey ? memory.memoryKey : 'chat_history'
    const inputKey = memory.inputKey ? memory.inputKey : 'input'

    /** Bind a stop token to the model */
    const modelWithStop = model.bind({
        stop: ['\nObservation']
    })

    const outputParser = ChatConversationalAgent.getDefaultOutputParser({
        llm: model,
        toolNames: tools.map((tool) => tool.name)
    })

    const prompt = ChatConversationalAgent.createPrompt(tools, {
        systemMessage: systemMessage ? systemMessage : DEFAULT_PREFIX,
        outputParser
    })

    const runnableAgent = RunnableSequence.from([
        {
            [inputKey]: (i: { input: string; steps: AgentStep[] }) => i.input,
            agent_scratchpad: async (i: { input: string; steps: AgentStep[] }) => await constructScratchPad(i.steps),
            [memoryKey]: async (_: { input: string; steps: AgentStep[] }) => {
                const messages = (await memory.getChatMessages(flowObj?.sessionId, true, chatHistory)) as BaseMessage[]
                return messages ?? []
            }
        },
        prompt,
        modelWithStop,
        outputParser
    ])

    const executor = AgentExecutor.fromAgentAndTools({
        agent: runnableAgent,
        tools,
        sessionId: flowObj?.sessionId,
        chatId: flowObj?.chatId,
        input: flowObj?.input,
        verbose: process.env.DEBUG === 'true' ? true : false
    })

    return executor
}

const constructScratchPad = async (steps: AgentStep[]): Promise<BaseMessage[]> => {
    const thoughts: BaseMessage[] = []
    for (const step of steps) {
        thoughts.push(new AIMessage(step.action.log))
        thoughts.push(
            new HumanMessage(
                renderTemplate(TEMPLATE_TOOL_RESPONSE, 'f-string', {
                    observation: step.observation
                })
            )
        )
    }
    return thoughts
}

module.exports = { nodeClass: ConversationalAgent_Agents }<|MERGE_RESOLUTION|>--- conflicted
+++ resolved
@@ -11,12 +11,7 @@
 import { ConsoleCallbackHandler, CustomChainHandler, additionalCallbacks } from '../../../src/handler'
 import { FlowiseMemory, ICommonObject, IMessage, INode, INodeData, INodeParams } from '../../../src/Interface'
 import { AgentExecutor } from '../../../src/agents'
-<<<<<<< HEAD
-import { ChatConversationalAgent } from 'langchain/agents'
-import { renderTemplate } from '@langchain/core/prompts'
 import { injectAgentExecutorNodeData } from '../../../src/multiModalUtils'
-=======
->>>>>>> 13c97d2f
 
 const DEFAULT_PREFIX = `Assistant is a large language model trained by OpenAI.
 
