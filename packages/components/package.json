--- conflicted
+++ resolved
@@ -52,17 +52,10 @@
         "html-to-text": "^9.0.5",
         "husky": "^8.0.3",
         "ioredis": "^5.3.2",
-<<<<<<< HEAD
-        "langchain": "^0.0.213",
-        "langfuse": "^1.2.0",
-        "langfuse-langchain": "^1.0.31",
-        "langsmith": "^0.0.49",
-=======
         "langchain": "^0.0.214",
         "langfuse": "2.0.2",
         "langfuse-langchain": "2.0.2",
         "langsmith": "0.0.53",
->>>>>>> d5b8db55
         "linkifyjs": "^4.1.1",
         "llmonitor": "^0.5.5",
         "mammoth": "^1.5.1",
