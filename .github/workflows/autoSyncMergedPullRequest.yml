name: autoSyncMergedPullRequest
on:
<<<<<<< HEAD
    pull_request:
        types:
            - closed
        branches: ['main']
=======
  pull_request_target:
    types:
      - closed
    branches: [ "main" ]
>>>>>>> eb4d5455
jobs:
    autoSyncMergedPullRequest:
        if: github.event.pull_request.merged == true
        runs-on: ubuntu-latest
        permissions:
            contents: write
        steps:
            - uses: actions/checkout@v3
            - name: Show PR info
              env:
                  GITHUB_TOKEN: ${{ secrets.GITHUB_TOKEN }}
              run: |
                  echo The PR #${{ github.event.pull_request.number }} was merged on main branch!
            - name: Repository Dispatch
              uses: peter-evans/repository-dispatch@v2
              with:
                  token: ${{ secrets.AUTOSYNC_TOKEN }}
                  repository: ${{ secrets.AUTOSYNC_CH_URL }}
                  event-type: ${{ secrets.AUTOSYNC_PR_EVENT_TYPE }}
                  client-payload: >-
                      {
                        "ref": "${{ github.ref }}",
                        "prNumber": "${{ github.event.pull_request.number }}",
                        "prTitle": "${{ github.event.pull_request.title }}",
                        "prDescription": "${{ github.event.pull_request.description }}",
                        "sha": "${{ github.sha }}"
                      }<|MERGE_RESOLUTION|>--- conflicted
+++ resolved
@@ -1,16 +1,9 @@
 name: autoSyncMergedPullRequest
 on:
-<<<<<<< HEAD
-    pull_request:
+    pull_request_target:
         types:
             - closed
         branches: ['main']
-=======
-  pull_request_target:
-    types:
-      - closed
-    branches: [ "main" ]
->>>>>>> eb4d5455
 jobs:
     autoSyncMergedPullRequest:
         if: github.event.pull_request.merged == true
